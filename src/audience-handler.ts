import {
  AuthenticationHandler,
  AuthenticatorPlugin,
  AuthenticatorPluginResult,
  IAuthenticator,
  IAuthenticatorConstructor,
  SakuraApi,
  SakuraApiPluginResult
}                 from '@sakuraapi/core';
import {
  Request,
  Response
}                 from 'express';
import { verify } from 'jsonwebtoken';

export type jsonBuilder = (req: Request, res: Response) => Promise<any>;
export type jsonErrBuilder = (err: any, req: Request, res: Response) => Promise<any>;
export type authorizedHandler = (jwtPayload: any, req: Request, res: Response) => Promise<any>;
export type verifyErrorHandler = (err: Error, jwtPayload: any, req: Request, res: Response) => Promise<any>;

export interface IAuthAudienceOptions {
  /**
   * The expected audience to verify; Leave undefined to not check
   */
  audience?: string | string[];
<<<<<<< HEAD
=======

>>>>>>> c74a1eef
  /**
   * The header from which to get the token
   */
  authHeader?: string;
  /**
   * The authentication scheme expected. For example, `Bearer`. Set to empty string if no authentication
   * scheme is expected
   */
  authScheme?: string;

  /**
   * The issuer expected; Leave undefined to not check
   */
  issuer?: string;

  /**
   * See: https://github.com/auth0/node-jsonwebtoken#jwtverifytoken-secretorpublickey-options-callback
   * If not provided, defaults to `options.audience` and `options.issuer`. If either of those are not provided
   * an attempt is made to find the missing value in SakuraApi's config under `authorization.jwt.audience` and
   * `authorization.jwt.issuer`.
   */
  jwtVerifyOptions?: any;

  /**
   * The public or private key to use for verifying the signature of the JWT token
   */
  key?: string;

  /**
   * Called when the jwt token is successfully verified. If you provide this function, you are responsible for
   * storing the `jwtPayload` in a way that's accessible by the rest of the handler chain. If not provided,
   * the `jwtPayload` can be found on the Response object: `res.locals.jwt`.
   */
  onAuthorized?: authorizedHandler;

  /**
   * Called when there's a verification error (if defined). Allows you to intercept error handling for customization.
   *
   * [[IAuthAudienceOptions.unauthorizedStatusCode]] will be returned when verification of credentials fail.
   *
   * Return a the json object that is the body of the response.
   */
  onVerifyError?: verifyErrorHandler;

  /**
   * The status code to return if there's an unexpected error (500 by default)
   */
  serverErrorStatusCode?: number;

  /**
   * A function that generates a json object to return if there's a server error. If none is provided,
   * the server error response will not have a body.
   *
   * Return a the json object that is the body of the response.
   */
  serverErrorJson?: jsonErrBuilder;

  /**
   * The status code to return if the token is invalid (401 by default)
   */
  unauthorizedStatusCode?: number;

  /**
   * A function that generates a json object to return if the token is not authorized. If none is provided,
   * the server response will not have a body.
   *
   * Return a the json object that is the body of the response.
   */
  unauthorizedJson?: jsonBuilder;

  /**
   * The status code to return if the request is bad / malformed (400 by default)
   */
  badRequestStatusCode?: number;

  /**
   * A function that generates a json object to return if the request is bad / malformed. If none is provided,
   * the server response will not have a body.
   *
   * Return a the json object that is the body of the response.
   */
  badRequestJson?: jsonErrBuilder;
}

@AuthenticatorPlugin()
export class AuthAudience implements IAuthenticator, IAuthenticatorConstructor {

  constructor(private authenticators: AuthenticationHandler[]) {
  }

  /**
   * Attempts each of the AuthenticationHandlers. Upon success, return the result of the successful handler,
   * otherwise, return the result of the first failure.
   * @param req Express Request
   * @param res Express Response
   * @returns {Promise<AuthenticatorPluginResult>}
   */
  async authenticate(req, res): Promise<AuthenticatorPluginResult> {

    let firstFailure: AuthenticatorPluginResult;

    for (const auth of this.authenticators) {
      const authAttempt = await auth(req, res);

      if (authAttempt && !authAttempt.success && !firstFailure) {
        firstFailure = authAttempt;
      } else {
        return authAttempt;
      }
    }

    return firstFailure;
  }
}

export function addAuthAudience(sapi: SakuraApi, options: IAuthAudienceOptions): SakuraApiPluginResult {
  options = options || {} as IAuthAudienceOptions;

  options.audience = options.audience
    || ((sapi.config.authentication || {} as any).jwt || {} as any).audience
    || undefined;

  options.authHeader = options.authHeader || 'Authorization';

  options.authScheme = (options.authScheme === '') ? '' : options.authScheme || 'Bearer';

  options.issuer = options.issuer
    || ((sapi.config.authentication || {} as any).jwt || {} as any).issuer
    || undefined;

  options.jwtVerifyOptions = options.jwtVerifyOptions || {
    audience: options.audience,
    issuer: options.issuer
  };

  options.key = options.key
    || (((sapi.config || {} as any).authentication || {} as any).jwt || {} as any).key
    || '';

  options.onAuthorized = options.onAuthorized || (async (payload, req, res) => {
    res.locals.jwt = payload;
  });

  options.onVerifyError = options.onVerifyError || (async (err, token, req, res) => {
    return null;
  });

  options.serverErrorStatusCode = options.serverErrorStatusCode || 500;
  options.serverErrorJson = options.serverErrorJson || (async () => {
    return null;
  });

  options.unauthorizedStatusCode = options.unauthorizedStatusCode || 401;
  options.unauthorizedJson = options.unauthorizedJson || (async () => {
    return null;
  });

  options.badRequestStatusCode = options.badRequestStatusCode || 400;
  options.badRequestJson = options.badRequestJson || (async () => {
    return null;
  });

  async function jwtAudienceHandler(req: Request, res: Response): Promise<AuthenticatorPluginResult> {

    let token;

    try {
      const authHeader = req.get(options.authHeader || 'Authorization');

      if (!authHeader) {
        const err = Error('NO_AUTHORIZATION_HEADER');
        token = '';

        return {
          data: await options.onVerifyError(err, token, req, res),
          error: err,
          status: options.unauthorizedStatusCode,
          success: false
        } as AuthenticatorPluginResult;
      }

      const authHeaderParts = (authHeader)
        ? authHeader.split(' ')
        : [];

      if (options.authScheme === '' || authHeaderParts.length === 1) {
        // no auth scheme
        if (authHeader === options.authScheme) {
          // auth scheme was provided with no token
          const missingAuthTokenErr = new Error('NO_AUTH_TOKEN');
          return {
            data: await options.badRequestJson(missingAuthTokenErr, req, res),
            error: missingAuthTokenErr,
            status: options.badRequestStatusCode,
            success: false
          } as AuthenticatorPluginResult;
        }

        token = authHeader;
      } else if (authHeaderParts.length === 2) {
        // with auth scheme
        if (authHeaderParts[0].toLowerCase() !== options.authScheme.toLowerCase()) {
          // auth scheme doesn't match expected
          const unexpectedAuthSchemeErr = new Error('UNEXPECTED_AUTH_SCHEME');
          return {
            data: await options.badRequestJson(unexpectedAuthSchemeErr, req, res),
            error: unexpectedAuthSchemeErr,
            status: options.badRequestStatusCode,
            success: false
          } as AuthenticatorPluginResult;
        }
        token = authHeaderParts[1];
      } else {
        // auth header has unexpected content
        const unexpectedAuthHeaderContentErr = new Error('UNEXPECTED_AUTH_HEADER_CONTENT');
        return {
          data: await options.badRequestJson(unexpectedAuthHeaderContentErr, req, res),
          error: unexpectedAuthHeaderContentErr,
          status: options.badRequestStatusCode,
          success: false
        } as AuthenticatorPluginResult;

      }
    } catch (err) {
      return {
        data: await options.serverErrorJson(err, req, res),
        error: err,
        status: options.serverErrorStatusCode,
        success: false
      } as AuthenticatorPluginResult;
    }

    try {
      const payload = await verifyJwt(token, options.key, options.jwtVerifyOptions);

      return {
        data: await options.onAuthorized(payload, req, res),
        // this shouldn't matter since SakuraApi will call next() to move to the next handler if
        // authentication succeeds
        status: 200,
        success: true
      };

    } catch (err) {
      return {
        data: await options.onVerifyError(err, token, req, res),
        error: err,
        status: options.unauthorizedStatusCode,
        success: false
      } as AuthenticatorPluginResult;
    }
  }

  const authenticators: IAuthenticator[] = [
    new AuthAudience([jwtAudienceHandler])
  ];

  return {
    authenticators
  };
}

function verifyJwt(token, key, jwtVerifyOptions): Promise<any> {
  return new Promise((resolve, reject) => {
    verify(token, key, jwtVerifyOptions, (err, payload) => {
      (err) ? reject(err) : resolve(payload);
    });
  });
}<|MERGE_RESOLUTION|>--- conflicted
+++ resolved
@@ -23,10 +23,7 @@
    * The expected audience to verify; Leave undefined to not check
    */
   audience?: string | string[];
-<<<<<<< HEAD
-=======
-
->>>>>>> c74a1eef
+
   /**
    * The header from which to get the token
    */
